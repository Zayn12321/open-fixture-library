# Plugins

The aim of the *Open Fixture Library* is to import and export our fixture definitions from / to fixture formats of third-party lighting control software, for example [QLC+](https://github.com/mcallegari/qlcplus)'s `.qfx` format. A plugin is a converter between our format and one such external format. It implements an import and / or export method that parses / generates the third-party format.

Each plugin has its own directory `plugins/<plugin-key>/` which contains all information, methods and tests about the external format. Please provide a `README.md` as Markdown file with a short explanation about the fixture format. If applicable, it should include

* a link to the software that uses this format,
* how to use our exported fixtures in the software,
* places where fixtures of this format can be obtained from.

You can try plugins from the command line:

```bash
# Import
node cli/import-fixture.js -p <plugin> <filename>
node cli/import-fixture.js -h # Help message

# Export
node cli/export-fixture.js -p <plugin> <fixture> [<more fixtures>]
```

## Exporting

If exporting is supported, create a `plugins/<plugin-key>/export.js` module that provides the plugin name, version and a method that generates the needed third-party files out of an given array of fixtures. This method should return an array of objects for each file that should be exported / downloadable; the files are zipped together automatically if neccessary. A file object looks like this:

```js
{
<<<<<<< HEAD
  name: 'filename.ext', // Required, may include forward slashes to generate a folder structure
  content: 'file content', // Required
  mimetype: 'text/plain', // Required
  fixtures: [fixA, fixB], // Optional, list of Fixture objects that are described in this file; may be ommited if the file doesn't belong to any fixture (e.g. manufacturer information)
  mode: '8ch' // Optional, mode's shortName if this file only describes a single mode
=======
  name: `filename.ext`, // Required, may include forward slashes to generate a folder structure
  content: `file content`, // Required
  mimetype: `text/plain`, // Required
  fixtures: [fixA, fixB], // Optional, list of Fixture objects that are described in this file; may be ommited if the file doesn't belong to any fixture (e.g. manufacturer information)
  mode: `8ch` // Optional, mode's shortName if this file only describes a single mode
>>>>>>> ea475347
}
```

A very simple export plugin looks like this:

```js
module.exports.name = `Plugin Name`;
module.exports.version = `0.1.0`;  // semantic versioning of export plugin

/**
 * @param {!Array.<Fixture>} fixtures An array of Fixture objects, see our fixture model
 * @param {!object} options Some global options, for example:
 * @param {!string} options.baseDir Absolute path to OFL's root directory
 * @param {?Date} options.date The current time (prefer this over new Date())
 * @returns {!Array.<object>} All generated files (see file schema above)
*/
module.exports.export = function exportPluginName(fixtures, options) {
  const outfiles = [];

  for (const fixture of fixtures) {
    for (const mode of fixture.modes) {
      outfiles.push({
        name: `${fixture.manufacturer.key}-${fixture.key}-${mode.shortName}.xml`,
        // that's just an example, normally, the (way larger) file contents are computated using several helper functions
        content: `<title>${fixture.name}: ${mode.channels.length}ch</title>`,
        mimetype: `application/xml`
      });
    }
  }

  return outfiles;
};
```

## Importing

If importing is supported, create a `plugins/<plugin-key>/import.js` module that exports the plugin name, version and a method that creates OFL fixture definitions out of a given third-party file.

As file parsing (like xml processing) can be asynchronous, the import method returns its results asynchronously using the given `resolve` and `reject` functions (see [Promises](https://developer.mozilla.org/de/docs/Web/JavaScript/Reference/Global_Objects/Promise)). When processing is finished, the `resolve` function should be called with a result object that looks like this:

```js
{
  // Imported manufacturer data; like in manufacturers.json:
  // key: 'manufacturer-key', value: manufacturer data
  manufacturers: {},
  // Imported fixtures
  // key: 'manufacturer-key/fixture-key', value: like in a fixture JSON
  fixtures: {},
  // Warnings about each imported fixture
  // (e.g. if the definition was incorrect or lacks required information)
  // key: 'manufacturer-key/fixture-key', value: array of strings (warning messages)
  warnings: {}
};
```

The `reject` function should be called with an error string if it's not possible to parse the given file.

Example:

```js
module.exports.name = `Plugin Name`;
module.exports.version = `0.1.0`;  // semantic versioning of import plugin

/**
 * @param {!string} fileContent The imported file's content
 * @param {!string} fileName The imported file's name
 * @param {!Function} resolve For usage, see above
 * @param {!Function} reject For usage, see above
**/
module.exports.import = function importPluginName(fileContent, fileName, resolve, reject) {
  const out = {
    manufacturers: {},
    fixtures: {},
    warnings: {}
  };

  // just an example
  const manKey = `cameo`;
  const fixKey = `thunder-wash-600-rgb`; // use a sanitized key as it's used as filename!

  const fixtureObject = {};
  out.warnings[`${manKey}/${fixKey}`] = [];

  const couldNotParse = fileContent.includes(`Error`);
  if (couldNotParse) {
    reject(`Could not parse '${fileName}'.`);
    return;
  }

  fixtureObject.name = `Thunder Wash 600 RGB`;

  // Add warning if a necessary property is not included in parsed file
  out.warnings[`${manKey}/${fixKey}`].push(`Could not parse categories, please specify them manually.`);

  // That's the imported fixture
  out.fixtures[`${manKey}/${fixKey}`] = fixtureObject;

  resolve(out);
};
```

## Export tests

We want to run unit tests whereever possible (see [Testing](testing.md)), that's why it's possible to write plugin specific tests for exported fixtures, so called export tests. Of course they're only possible if the plugin provides an export module.

A plugin's export test takes an exported file object as argument and evaluates it against plugin-specific requirements. For example, there is a [QLC+ export test](../plugins/qlcplus/exportTests/xsd-schema-conformity.js) that compares the generated xml file with the given QLC+ xsd fixture schema (if an official xml schema is available, it should definitely be used in an export test). We run these export tests automatically using the Travis CI.

Each test module should be located at `plugins/<plugin-key>/exportTests/<export-test-key>.js`. Here's a dummy test illustrating the structure:

```js
const xml2js = require(`xml2js`);

/**
<<<<<<< HEAD
 * @param {object} exportFile The file returned by the plugins' export module.
=======
 * @param {!object} exportFile The file returned by the plugins' export module.
>>>>>>> ea475347
 * @param {!string} exportFile.name File name, may include slashes to provide a folder structure.
 * @param {!string} exportFile.content File content.
 * @param {!string} exportFile.mimetype File mime type.
 * @param {?Array.<Fixture>} exportFile.fixtures Fixture objects that are described in given file; may be ommited if the file doesn't belong to any fixture (e.g. manufacturer information).
 * @param {?string} exportFile.mode Mode's shortName if given file only describes a single mode.
 * @returns {!Promise} Resolve when the test passes or reject with an array of errors if the test fails.
**/
module.exports = function testValueCorrectness(exportFile) {
  return new Promise((resolve, reject) => {
    const parser = new xml2js.Parser();

    parser.parseString(exportFile.content, (parseError, xml) => {
      if (parseError) {
        reject([`Error parsing XML: ${parseError}`]);
        return;
      }

      const errors = [];

      // the lighting software crashes if the name is empty, so we must ensure that this won't happen
      // (just an example)
      if (xml.Fixture.Name[0].length === 0) {
<<<<<<< HEAD
        errors.push('Name missing');
=======
        errors.push(`Name missing`);
        return;
>>>>>>> ea475347
      }

      if (errors.length > 0) {
        reject(errors)
        return;
      }

      // everything's ok
      resolve();
    });
  });
};
```

You can try an export test from the command line:

```bash
node cli/run-export-test.js -p <plugin> [ <fixtures> ]
node cli/run-export-test.js -h # Help message
```

Export tests are automatically run in pull requests, where they add a comment with the changes introduced by the pull request.<|MERGE_RESOLUTION|>--- conflicted
+++ resolved
@@ -25,19 +25,11 @@
 
 ```js
 {
-<<<<<<< HEAD
-  name: 'filename.ext', // Required, may include forward slashes to generate a folder structure
-  content: 'file content', // Required
-  mimetype: 'text/plain', // Required
-  fixtures: [fixA, fixB], // Optional, list of Fixture objects that are described in this file; may be ommited if the file doesn't belong to any fixture (e.g. manufacturer information)
-  mode: '8ch' // Optional, mode's shortName if this file only describes a single mode
-=======
   name: `filename.ext`, // Required, may include forward slashes to generate a folder structure
   content: `file content`, // Required
   mimetype: `text/plain`, // Required
   fixtures: [fixA, fixB], // Optional, list of Fixture objects that are described in this file; may be ommited if the file doesn't belong to any fixture (e.g. manufacturer information)
   mode: `8ch` // Optional, mode's shortName if this file only describes a single mode
->>>>>>> ea475347
 }
 ```
 
@@ -151,11 +143,7 @@
 const xml2js = require(`xml2js`);
 
 /**
-<<<<<<< HEAD
- * @param {object} exportFile The file returned by the plugins' export module.
-=======
  * @param {!object} exportFile The file returned by the plugins' export module.
->>>>>>> ea475347
  * @param {!string} exportFile.name File name, may include slashes to provide a folder structure.
  * @param {!string} exportFile.content File content.
  * @param {!string} exportFile.mimetype File mime type.
@@ -178,12 +166,7 @@
       // the lighting software crashes if the name is empty, so we must ensure that this won't happen
       // (just an example)
       if (xml.Fixture.Name[0].length === 0) {
-<<<<<<< HEAD
-        errors.push('Name missing');
-=======
         errors.push(`Name missing`);
-        return;
->>>>>>> ea475347
       }
 
       if (errors.length > 0) {
